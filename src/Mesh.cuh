--- conflicted
+++ resolved
@@ -676,16 +676,8 @@
             ngh.resize(vertices_number);
             int num;
             for(int i=0; i<triangle_number; i++){
-<<<<<<< HEAD
-                int shape_type;
-                mesh_file>>shape_type;
-                if(shape_type != 4) {
-                    continue;
-                }
-=======
                 int element_type;
                 mesh_file>>element_type;
->>>>>>> a74d2c4d
                 std::set<int> tmp;
                 for(int j=0; j<element_type; j++){
                     mesh_file>>num;
